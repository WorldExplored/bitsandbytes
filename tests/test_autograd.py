--- conflicted
+++ resolved
@@ -97,7 +97,7 @@
                 B.grad = None
 
             if req_grad[0]:
-                torch.testing.assert_allclose(
+                torch.testing.assert_close(
                     gradA1, gradA2, atol=0.015, rtol=0.1
                 )
             if req_grad[1]:
@@ -106,7 +106,7 @@
                 assert (idx == 0).sum().item() < n * 0.1
                 idx = torch.isclose(gradB1, gradB2, atol=0.10, rtol=0.3)
                 assert (idx == 0).sum().item() < n * 0.02
-                torch.testing.assert_allclose(
+                torch.testing.assert_close(
                     gradB1, gradB2, atol=0.18, rtol=0.3
                 )
 
@@ -135,7 +135,7 @@
             n = out_bnb.numel()
             idx = torch.isclose(out_bnb, out_torch, atol=0.01, rtol=0.1)
             assert (idx == 0).sum().item() < n * 0.01
-            torch.testing.assert_allclose(
+            torch.testing.assert_close(
                 out_bnb, out_torch, atol=0.027, rtol=0.2
             )
 
@@ -159,7 +159,7 @@
                 B.grad = None
 
             if req_grad[0]:
-                torch.testing.assert_allclose(
+                torch.testing.assert_close(
                     gradA1, gradA2, atol=0.015, rtol=0.1
                 )
             if req_grad[1]:
@@ -218,7 +218,7 @@
                 B.grad = None
 
             if req_grad[0]:
-                torch.testing.assert_allclose(
+                torch.testing.assert_close(
                     gradA1, gradA2, atol=0.015, rtol=0.1
                 )
             if req_grad[1]:
@@ -407,7 +407,7 @@
                         bias.grad = None
 
                 if req_grad[0]:
-                    torch.testing.assert_allclose(
+                    torch.testing.assert_close(
                         gradA1, gradA2, atol=0.015, rtol=0.1
                     )
                 if req_grad[1]:
@@ -423,18 +423,14 @@
                     assert (idx == 0).sum().item() <= n * 0.1
                     idx = torch.isclose(gradB1, gradB2, atol=0.10, rtol=0.3)
                     assert (idx == 0).sum().item() <= n * 0.02
-                    torch.testing.assert_allclose(
+                    torch.testing.assert_close(
                         gradB1, gradB2, atol=0.18, rtol=0.3
                     )
 
                 if req_grad[2]:
-                    torch.testing.assert_allclose(gradBias1, gradBias2)
-
-
-<<<<<<< HEAD
-=======
-
->>>>>>> 9e7cdc9e
+                    torch.testing.assert_close(gradBias1, gradBias2)
+
+
 n = 1
 k = 3
 dim1 = torch.randint(16, 64, size=(n,)).tolist()
@@ -444,13 +440,8 @@
 
 dim2.append(0)
 
-<<<<<<< HEAD
 funcs = [(torch.matmul, bnb.matmul_4bit)]
 str_funcs = ["matmul"]
-=======
-funcs = [(torch.matmul, bnb.research.matmul_fp8_mixed), (torch.matmul, bnb.research.matmul_fp8_global)]
-str_funcs = ["matmul_fp8_mixed", 'matmul_fp8_global']
->>>>>>> 9e7cdc9e
 req_grad = list(product([True, False], repeat=3))
 req_grad_str = []
 for c in req_grad:
@@ -463,7 +454,6 @@
 transpose = [(False, True), (False, False)]
 str_transpose = ["NT", "NN"]
 dtype = [torch.float16, torch.float32]
-<<<<<<< HEAD
 compress_statistics = [False, True]
 has_fp16_weights = [True, False]
 has_bias = [True, False]
@@ -479,7 +469,84 @@
     if has_bias == False:
         req_grad = list(req_grad)
         req_grad[2] = False
-=======
+
+    for i in range(k):
+        # normal multiply
+        if funcs[0] in [torch.mm, torch.matmul]:
+            A = torch.randn(size=dimA, device="cuda", requires_grad=req_grad[0], dtype=dtype)
+            B = torch.randn(size=dimB, device="cuda", requires_grad=req_grad[1], dtype=dtype)
+            target = torch.randn(size=(dim2, dim4), device="cuda", requires_grad=req_grad[1], dtype=dtype)
+            bias = None
+            bias2 = None
+            if has_bias:
+                bias = torch.randn(dim4, device='cuda', dtype=dtype, requires_grad=req_grad[2])
+                bias2 = bias.clone()
+            torch.nn.init.xavier_uniform_(B)
+
+            B2, quant_state = bnb.functional.quantize_4bit(B, compress_statistics=compress_statistics, quant_type=quant_type)
+
+            if not transpose[0] and transpose[1]:
+                out_torch = funcs[0](A, B.t())
+                out_bnb = funcs[1](A, B2.t(), quant_state, bias=bias2)
+            elif not transpose[0] and not transpose[1]:
+                out_torch = funcs[0](A, B)
+                out_bnb = funcs[1](A, B2, quant_state, bias=bias2)
+
+            if has_bias:
+                out_torch += bias
+
+            assert out_bnb.dtype == A.dtype, f"bnb matmullt received {A.dtype} but returned {out_bnb.dtype}"
+
+            n = out_bnb.numel()
+            err = torch.abs(out_bnb - out_torch).float().mean().item()
+            if n > 0:
+                assert err < 0.115
+
+                #assert err < 0.20
+            if any(req_grad):
+                out_bnb.data.copy_(out_torch)
+                torch.cuda.synchronize()
+                loss_bnb = torch.nn.functional.mse_loss(out_bnb, target).mean()
+                loss_bnb.backward()
+                gradA1 = A.grad
+                gradB1 = B.grad
+                A.grad = None
+                B.grad = None
+                if has_bias:
+                    gradBias1 = bias.grad
+                    bias.grad = None
+
+                loss_torch = torch.nn.functional.mse_loss( out_torch, target ).mean()
+                loss_torch.backward()
+                gradA2 = A.grad
+                gradB2 = B.grad
+                A.grad = None
+                B.grad = None
+                if has_bias:
+                    gradBias2 = bias.grad
+                    bias.grad = None
+
+                if req_grad[0]:
+                    torch.testing.assert_close( gradA1, gradA2, atol=0.015, rtol=0.1)
+
+                if req_grad[2]:
+                    torch.testing.assert_close(gradBias1, gradBias2)
+
+
+funcs = [(torch.matmul, bnb.research.matmul_fp8_mixed), (torch.matmul, bnb.research.matmul_fp8_global)]
+str_funcs = ["matmul_fp8_mixed", 'matmul_fp8_global']
+req_grad = list(product([True, False], repeat=3))
+req_grad_str = []
+for c in req_grad:
+    strval = ''
+    for v in c:
+        if v == True: strval += 'T'
+        else: strval += 'F'
+    req_grad_str.append(strval)
+
+transpose = [(False, True), (False, False)]
+str_transpose = ["NT", "NN"]
+dtype = [torch.float16, torch.float32]
 has_fp16_weights = [True, False]
 values = list(product(dim1, dim2, dim3, dim4, funcs, dtype, req_grad, transpose))
 str_values = list(product(dim1, dim2, dim3, dim4, str_funcs, dtype, req_grad_str, str_transpose))
@@ -491,7 +558,6 @@
     dimB = (dim3, dim4) if not transpose[1] else (dim4, dim3)
     req_grad = list(req_grad)
     req_grad[2] = False
->>>>>>> 9e7cdc9e
 
     for i in range(k):
         # normal multiply
@@ -499,26 +565,7 @@
             A = torch.randn(size=dimA, device="cuda", requires_grad=req_grad[0], dtype=dtype)
             B = torch.randn(size=dimB, device="cuda", requires_grad=req_grad[1], dtype=dtype)
             target = torch.randn(size=(dim2, dim4), device="cuda", requires_grad=req_grad[1], dtype=dtype)
-<<<<<<< HEAD
-            bias = None
-            bias2 = None
-            if has_bias:
-                bias = torch.randn(dim4, device='cuda', dtype=dtype, requires_grad=req_grad[2])
-                bias2 = bias.clone()
-            torch.nn.init.xavier_uniform_(B)
-
-            B2, quant_state = bnb.functional.quantize_4bit(B, compress_statistics=compress_statistics, quant_type=quant_type)
-
-            if not transpose[0] and transpose[1]:
-                out_torch = funcs[0](A, B.t())
-                out_bnb = funcs[1](A, B2.t(), quant_state, bias=bias2)
-            elif not transpose[0] and not transpose[1]:
-                out_torch = funcs[0](A, B)
-                out_bnb = funcs[1](A, B2, quant_state, bias=bias2)
-
-            if has_bias:
-                out_torch += bias
-=======
+
             torch.nn.init.xavier_uniform_(B)
 
             fw_code = bnb.functional.create_fp8_map(True, 4, 3, 8).to(A.device)
@@ -530,19 +577,14 @@
             elif not transpose[0] and not transpose[1]:
                 out_torch = funcs[0](A, B)
                 out_bnb = funcs[1](A, B, fw_code, bw_code)
->>>>>>> 9e7cdc9e
 
             assert out_bnb.dtype == A.dtype, f"bnb matmullt received {A.dtype} but returned {out_bnb.dtype}"
 
             n = out_bnb.numel()
             err = torch.abs(out_bnb - out_torch).float().mean().item()
             if n > 0:
-<<<<<<< HEAD
                 assert err < 0.115
-
-=======
-                assert err < 0.20
->>>>>>> 9e7cdc9e
+                #assert err < 0.20
             if any(req_grad):
                 out_bnb.data.copy_(out_torch)
                 torch.cuda.synchronize()
@@ -552,12 +594,6 @@
                 gradB1 = B.grad
                 A.grad = None
                 B.grad = None
-<<<<<<< HEAD
-                if has_bias:
-                    gradBias1 = bias.grad
-                    bias.grad = None
-=======
->>>>>>> 9e7cdc9e
 
                 loss_torch = torch.nn.functional.mse_loss( out_torch, target ).mean()
                 loss_torch.backward()
@@ -565,20 +601,10 @@
                 gradB2 = B.grad
                 A.grad = None
                 B.grad = None
-<<<<<<< HEAD
-                if has_bias:
-                    gradBias2 = bias.grad
-                    bias.grad = None
-=======
->>>>>>> 9e7cdc9e
 
                 if req_grad[0]:
-                    torch.testing.assert_allclose( gradA1, gradA2, atol=0.015, rtol=0.1)
-
-<<<<<<< HEAD
-                if req_grad[2]:
-                    torch.testing.assert_allclose(gradBias1, gradBias2)
-=======
+                    torch.testing.assert_close( gradA1, gradA2, atol=0.015, rtol=0.1)
+
                 if req_grad[1]:
                     n = gradB1.numel()
                     if dim2 > 0:
@@ -594,7 +620,6 @@
                     assert (idx == 0).sum().item() <= n * 0.02
                     grad_err = (gradB1-gradB2).abs().mean()
                     assert grad_err.item() < 0.003
-                    torch.testing.assert_allclose(
+                    torch.testing.assert_close(
                         gradB1, gradB2, atol=0.18, rtol=0.3
                     )
->>>>>>> 9e7cdc9e
