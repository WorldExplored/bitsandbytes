--- conflicted
+++ resolved
@@ -1,11 +1,7 @@
 from dataclasses import dataclass
 
 import torch
-<<<<<<< HEAD
-
-=======
 import math
->>>>>>> ab72a129
 import bitsandbytes as bnb
 import bitsandbytes.functional as F
 
