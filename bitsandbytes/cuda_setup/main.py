--- conflicted
+++ resolved
@@ -113,29 +113,13 @@
 
 
 def evaluate_cuda_setup():
-<<<<<<< HEAD
     if 'BITSANDBYTES_NOWELCOME' not in os.environ or str(os.environ['BITSANDBYTES_NOWELCOME']) == '0':
         print('')
-        print('=' * 35 + 'BUG REPORT' + '=' * 35)
+        print('='*35 + 'BUG REPORT' + '='*35)
         print('Welcome to bitsandbytes. For bug reports, please submit your error trace to: https://github.com/TimDettmers/bitsandbytes/issues')
         print('For effortless bug reporting copy-paste your error into this form: https://docs.google.com/forms/d/e/1FAIpQLScPB8emS3Thkp66nvqwmjTEgxp8Y9ufuWTzFyr9kJ5AoI47dQ/viewform?usp=sf_link')
-        print('To hide this message, set the BITSANDBYTES_NOWELCOME variable like so: export BITSANDBYTES_NOWELCOME=1')
-        print('=' * 80)
-
-    # if not torch.cuda.is_available():
-    #     print('No GPU detected. Loading CPU library...')
-    #     return binary_name
-
-    binary_name = "libbitsandbytes_cpu.so"
-=======
-    # we remove this for now and see how things go
-    #print('')
-    #print('='*35 + 'BUG REPORT' + '='*35)
-    #print('Welcome to bitsandbytes. For bug reports, please submit your error trace to: https://github.com/TimDettmers/bitsandbytes/issues')
-    #print('For effortless bug reporting copy-paste your error into this form: https://docs.google.com/forms/d/e/1FAIpQLScPB8emS3Thkp66nvqwmjTEgxp8Y9ufuWTzFyr9kJ5AoI47dQ/viewform?usp=sf_link')
-    #print('='*80)
+        print('='*80)
     if not torch.cuda.is_available(): return 'libsbitsandbytes_cpu.so', None, None, None, None
->>>>>>> f0ec93d0
 
     cuda_setup = CUDASetup.get_instance()
     cudart_path = determine_cuda_runtime_lib_path()
