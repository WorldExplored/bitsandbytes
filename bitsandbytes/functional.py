--- conflicted
+++ resolved
@@ -3,15 +3,10 @@
 # This source code is licensed under the MIT license found in the
 # LICENSE file in the root directory of this source tree.
 import ctypes as ct
+import itertools
 import operator
 import random
-<<<<<<< HEAD
 from functools import reduce  # Required in Python 3
-=======
-import torch
-import itertools
-
->>>>>>> 08fa2e7b
 from typing import Tuple
 
 import torch
@@ -136,16 +131,8 @@
         return cls._instance
 
 
-<<<<<<< HEAD
-def create_linear_map(signed=True):
-    if signed:
-        return torch.linspace(-1.0, 1.0, 256)
-    return torch.linspace(0.0, 1.0, 256)
-
-=======
 def create_linear_map(signed=True, total_bits=8):
     sign = (-1.0 if signed else 0.0)
->>>>>>> 08fa2e7b
 
     values = torch.linspace(sign, 1.0, 2**total_bits)
     gap = 256 - values.numel()
