--- conflicted
+++ resolved
@@ -9,7 +9,7 @@
 
 
 setup = CUDASetup.get_instance()
-if not setup.initialized:
+if setup.initialized != True:
     setup.run_cuda_setup()
 
 lib = setup.lib
@@ -18,12 +18,6 @@
         CUDASetup.get_instance().generate_instructions()
         CUDASetup.get_instance().print_log_stack()
         raise RuntimeError('''
-<<<<<<< HEAD
-        CUDA Setup failed despite GPU being available. Inspect the CUDA SETUP outputs above to fix your environment!
-        If you cannot find any issues and suspect a bug, please open an issue with detals about your environment:
-        https://github.com/TimDettmers/bitsandbytes/issues''')
-    lib.cadam_8bit_blockwise_fp32
-=======
         CUDA Setup failed despite GPU being available. Please run the following command to get more information:
 
         python -m bitsandbytes
@@ -31,16 +25,17 @@
         Inspect the output of the command and see if you can locate CUDA libraries. You might need to add them
         to your LD_LIBRARY_PATH. If you suspect a bug, please take the information from python -m bitsandbytes
         and open an issue at: https://github.com/TimDettmers/bitsandbytes/issues''')
-    lib.cadam32bit_g32
->>>>>>> 9e7cdc9e
+    lib.cadam32bit_grad_fp32 # runs on an error if the library could not be found -> COMPILED_WITH_CUDA=False
     lib.get_context.restype = ct.c_void_p
     lib.get_cusparse.restype = ct.c_void_p
     lib.cget_managed_ptr.restype = ct.c_void_p
     COMPILED_WITH_CUDA = True
-except AttributeError:
+except AttributeError as ex:
     warn("The installed version of bitsandbytes was compiled without GPU support. "
         "8-bit optimizers, 8-bit multiplication, and GPU quantization are unavailable.")
     COMPILED_WITH_CUDA = False
+    print(str(ex))
+
 
 # print the setup details after checking for errors so we do not print twice
 if 'BITSANDBYTES_NOWELCOME' not in os.environ or str(os.environ['BITSANDBYTES_NOWELCOME']) == '0':
